--- conflicted
+++ resolved
@@ -9,7 +9,7 @@
 
 /* CSS Variables */
 :root {
-<<<<<<< HEAD
+  /* Default theme (dark) */
   --primary-color: #2563eb;
   --primary-hover: #1d4ed8;
   --background: #0f172a;
@@ -25,50 +25,31 @@
   --focus-ring: rgba(37, 99, 235, 0.2);
   --welcome-bg: #1e3a5f;
   --welcome-border: #2563eb;
-=======
-    /* Default theme (dark) */
-    --primary-color: #2563eb;
-    --primary-hover: #1d4ed8;
-    --background: #0f172a;
-    --surface: #1e293b;
-    --surface-hover: #334155;
-    --text-primary: #f1f5f9;
-    --text-secondary: #94a3b8;
-    --border-color: #334155;
-    --user-message: #2563eb;
-    --assistant-message: #374151;
-    --shadow: 0 4px 6px -1px rgba(0, 0, 0, 0.3);
-    --radius: 12px;
-    --focus-ring: rgba(37, 99, 235, 0.2);
-    --welcome-bg: #1e3a5f;
-    --welcome-border: #2563eb;
-
-    /* Transition duration for theme switching */
-    --theme-transition: all 0.3s ease;
+
+  /* Transition duration for theme switching */
+  --theme-transition: all 0.3s ease;
 }
 
 /* Light theme */
 [data-theme="light"] {
-    --primary-color: #2563eb;
-    --primary-hover: #1d4ed8;
-    --background: #ffffff;
-    --surface: #f8fafc;
-    --surface-hover: #e2e8f0;
-    --text-primary: #1e293b;
-    --text-secondary: #64748b;
-    --border-color: #e2e8f0;
-    --user-message: #2563eb;
-    --assistant-message: #f1f5f9;
-    --shadow: 0 4px 6px -1px rgba(0, 0, 0, 0.1);
-    --focus-ring: rgba(37, 99, 235, 0.2);
-    --welcome-bg: #f0f9ff;
-    --welcome-border: #2563eb;
->>>>>>> 0b6a7123
+  --primary-color: #2563eb;
+  --primary-hover: #1d4ed8;
+  --background: #ffffff;
+  --surface: #f8fafc;
+  --surface-hover: #e2e8f0;
+  --text-primary: #1e293b;
+  --text-secondary: #64748b;
+  --border-color: #e2e8f0;
+  --user-message: #2563eb;
+  --assistant-message: #f1f5f9;
+  --shadow: 0 4px 6px -1px rgba(0, 0, 0, 0.1);
+  --focus-ring: rgba(37, 99, 235, 0.2);
+  --welcome-bg: #f0f9ff;
+  --welcome-border: #2563eb;
 }
 
 /* Base Styles */
 body {
-<<<<<<< HEAD
   font-family:
     -apple-system, BlinkMacSystemFont, 'Segoe UI', Roboto, 'Helvetica Neue',
     Arial, sans-serif;
@@ -79,17 +60,7 @@
   overflow: hidden;
   margin: 0;
   padding: 0;
-=======
-    font-family: -apple-system, BlinkMacSystemFont, 'Segoe UI', Roboto, 'Helvetica Neue', Arial, sans-serif;
-    background-color: var(--background);
-    color: var(--text-primary);
-    line-height: 1.6;
-    height: 100vh;
-    overflow: hidden;
-    margin: 0;
-    padding: 0;
-    transition: var(--theme-transition);
->>>>>>> 0b6a7123
+  transition: var(--theme-transition);
 }
 
 /* Container - Full Screen */
@@ -104,26 +75,22 @@
 
 /* Header */
 header {
-<<<<<<< HEAD
-  display: none;
-=======
-    background: var(--surface);
-    border-bottom: 1px solid var(--border-color);
-    padding: 1rem 2rem;
-    transition: var(--theme-transition);
+  background: var(--surface);
+  border-bottom: 1px solid var(--border-color);
+  padding: 1rem 2rem;
+  transition: var(--theme-transition);
 }
 
 .header-content {
-    display: flex;
-    justify-content: space-between;
-    align-items: center;
-    max-width: 1200px;
-    margin: 0 auto;
+  display: flex;
+  justify-content: space-between;
+  align-items: center;
+  max-width: 1200px;
+  margin: 0 auto;
 }
 
 .header-text {
-    flex: 1;
->>>>>>> 0b6a7123
+  flex: 1;
 }
 
 header h1 {
@@ -208,22 +175,13 @@
 
 /* Left Sidebar */
 .sidebar {
-<<<<<<< HEAD
   width: 320px;
   background: var(--surface);
   border-right: 1px solid var(--border-color);
   padding: 1.5rem;
   overflow-y: auto;
   flex-shrink: 0;
-=======
-    width: 320px;
-    background: var(--surface);
-    border-right: 1px solid var(--border-color);
-    padding: 1.5rem;
-    overflow-y: auto;
-    flex-shrink: 0;
-    transition: var(--theme-transition);
->>>>>>> 0b6a7123
+  transition: var(--theme-transition);
 }
 
 /* Custom Scrollbar for Sidebar */
@@ -254,27 +212,17 @@
 
 /* Main Chat Area */
 .chat-main {
-<<<<<<< HEAD
   flex: 1;
   display: flex;
   justify-content: center;
   overflow: hidden;
   padding: 0;
   background: var(--background);
-=======
-    flex: 1;
-    display: flex;
-    justify-content: center;
-    overflow: hidden;
-    padding: 0;
-    background: var(--background);
-    transition: var(--theme-transition);
->>>>>>> 0b6a7123
+  transition: var(--theme-transition);
 }
 
 /* Chat Container - Centered with Max Width */
 .chat-container {
-<<<<<<< HEAD
   flex: 1;
   display: flex;
   flex-direction: column;
@@ -283,22 +231,11 @@
   width: 100%;
   max-width: 800px;
   margin: 0;
-=======
-    flex: 1;
-    display: flex;
-    flex-direction: column;
-    background: var(--background);
-    overflow: hidden;
-    width: 100%;
-    max-width: 800px;
-    margin: 0;
-    transition: var(--theme-transition);
->>>>>>> 0b6a7123
+  transition: var(--theme-transition);
 }
 
 /* Chat Messages */
 .chat-messages {
-<<<<<<< HEAD
   flex: 1;
   overflow-y: auto;
   padding: 2rem;
@@ -306,16 +243,7 @@
   flex-direction: column;
   gap: 1rem;
   background: var(--background);
-=======
-    flex: 1;
-    overflow-y: auto;
-    padding: 2rem;
-    display: flex;
-    flex-direction: column;
-    gap: 1rem;
-    background: var(--background);
-    transition: var(--theme-transition);
->>>>>>> 0b6a7123
+  transition: var(--theme-transition);
 }
 
 /* Custom Scrollbar */
@@ -362,18 +290,11 @@
 }
 
 .message-content {
-<<<<<<< HEAD
   padding: 0.75rem 1.25rem;
   border-radius: 18px;
   word-wrap: break-word;
   line-height: 1.5;
-=======
-    padding: 0.75rem 1.25rem;
-    border-radius: 18px;
-    word-wrap: break-word;
-    line-height: 1.5;
-    transition: var(--theme-transition);
->>>>>>> 0b6a7123
+  transition: var(--theme-transition);
 }
 
 .message.user .message-content {
@@ -545,27 +466,17 @@
 
 /* Chat Input Container */
 .chat-input-container {
-<<<<<<< HEAD
   display: flex;
   gap: 0.75rem;
   padding: 1.5rem 2rem;
   background: var(--background);
   border-top: 1px solid var(--border-color);
   flex-shrink: 0;
-=======
-    display: flex;
-    gap: 0.75rem;
-    padding: 1.5rem 2rem;
-    background: var(--background);
-    border-top: 1px solid var(--border-color);
-    flex-shrink: 0;
-    transition: var(--theme-transition);
->>>>>>> 0b6a7123
+  transition: var(--theme-transition);
 }
 
 /* Chat Input */
 #chatInput {
-<<<<<<< HEAD
   flex: 1;
   padding: 0.875rem 1.25rem;
   background: var(--surface);
@@ -573,17 +484,7 @@
   border-radius: 24px;
   color: var(--text-primary);
   font-size: 0.95rem;
-  transition: all 0.2s ease;
-=======
-    flex: 1;
-    padding: 0.875rem 1.25rem;
-    background: var(--surface);
-    border: 1px solid var(--border-color);
-    border-radius: 24px;
-    color: var(--text-primary);
-    font-size: 0.95rem;
-    transition: var(--theme-transition), border-color 0.2s ease, box-shadow 0.2s ease;
->>>>>>> 0b6a7123
+  transition: var(--theme-transition), border-color 0.2s ease, box-shadow 0.2s ease;
 }
 
 #chatInput:focus {
@@ -742,22 +643,13 @@
 }
 
 .stat-item {
-<<<<<<< HEAD
   text-align: left;
   padding: 0.75rem;
   background: var(--background);
   border-radius: 8px;
   border: 1px solid var(--border-color);
   margin-bottom: 0.75rem;
-=======
-    text-align: left;
-    padding: 0.75rem;
-    background: var(--background);
-    border-radius: 8px;
-    border: 1px solid var(--border-color);
-    margin-bottom: 0.75rem;
-    transition: var(--theme-transition);
->>>>>>> 0b6a7123
+  transition: var(--theme-transition);
 }
 
 .stat-item:last-child {
@@ -862,7 +754,6 @@
 }
 
 .suggested-item {
-<<<<<<< HEAD
   padding: 0.75rem 1rem;
   background: var(--background);
   border: 1px solid var(--border-color);
@@ -870,21 +761,9 @@
   color: var(--text-primary);
   font-size: 0.875rem;
   cursor: pointer;
-  transition: all 0.2s ease;
+  transition: var(--theme-transition), transform 0.2s ease, border-color 0.2s ease;
   text-align: left;
   width: 100%;
-=======
-    padding: 0.75rem 1rem;
-    background: var(--background);
-    border: 1px solid var(--border-color);
-    border-radius: 8px;
-    color: var(--text-primary);
-    font-size: 0.875rem;
-    cursor: pointer;
-    transition: var(--theme-transition), transform 0.2s ease, border-color 0.2s ease;
-    text-align: left;
-    width: 100%;
->>>>>>> 0b6a7123
 }
 
 .suggested-item:focus {
@@ -927,7 +806,6 @@
 
 /* Responsive Design */
 @media (max-width: 768px) {
-<<<<<<< HEAD
   .main-content {
     flex-direction: column;
   }
@@ -966,6 +844,16 @@
     padding: 1rem;
   }
 
+  .header-content {
+    flex-direction: column;
+    gap: 1rem;
+    text-align: center;
+  }
+
+  .theme-toggle {
+    align-self: center;
+  }
+
   header h1 {
     font-size: 1.5rem;
   }
@@ -1001,91 +889,6 @@
     padding: 0.5rem 0.75rem;
     font-size: 0.8rem;
   }
-=======
-    .main-content {
-        flex-direction: column;
-    }
-    
-    .sidebar {
-        width: 100%;
-        border-right: none;
-        border-bottom: 1px solid var(--border-color);
-        padding: 1rem;
-        order: 2;
-        max-height: 40vh;
-    }
-    
-    .sidebar::-webkit-scrollbar {
-        width: 8px;
-    }
-    
-    .sidebar::-webkit-scrollbar-track {
-        background: var(--surface);
-    }
-    
-    .sidebar::-webkit-scrollbar-thumb {
-        background: var(--border-color);
-        border-radius: 4px;
-    }
-    
-    .sidebar::-webkit-scrollbar-thumb:hover {
-        background: var(--text-secondary);
-    }
-    
-    .chat-main {
-        order: 1;
-    }
-    
-    header {
-        padding: 1rem;
-    }
-
-    .header-content {
-        flex-direction: column;
-        gap: 1rem;
-        text-align: center;
-    }
-
-    .theme-toggle {
-        align-self: center;
-    }
-
-    header h1 {
-        font-size: 1.5rem;
-    }
-    
-    .chat-messages {
-        padding: 1rem;
-    }
-    
-    .message {
-        max-width: 90%;
-    }
-    
-    .chat-input-container {
-        padding: 1rem;
-        gap: 0.5rem;
-    }
-    
-    #chatInput {
-        padding: 0.75rem 1rem;
-        font-size: 0.9rem;
-    }
-    
-    #sendButton {
-        padding: 0.75rem 1rem;
-        min-width: 48px;
-    }
-    
-    .stat-value {
-        font-size: 1.25rem;
-    }
-    
-    .suggested-item {
-        padding: 0.5rem 0.75rem;
-        font-size: 0.8rem;
-    }
->>>>>>> 0b6a7123
 }
 
 @media (max-width: 1024px) {
