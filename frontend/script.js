// API base URL - detect current host and use absolute URL for better reliability
const API_URL = window.location.origin + '/api';

// Global state
let currentSessionId = null;

// DOM elements
<<<<<<< HEAD
let chatMessages,
  chatInput,
  sendButton,
  totalCourses,
  courseTitles,
  newChatButton;

// Initialize
document.addEventListener('DOMContentLoaded', () => {
  console.log('DOM Content Loaded - Initializing chat application');
  console.log('API URL configured as:', API_URL);

  // Get DOM elements after page loads
  chatMessages = document.getElementById('chatMessages');
  chatInput = document.getElementById('chatInput');
  sendButton = document.getElementById('sendButton');
  totalCourses = document.getElementById('totalCourses');
  courseTitles = document.getElementById('courseTitles');
  newChatButton = document.getElementById('newChatButton');

  // Verify all elements exist
  const elements = {
    chatMessages,
    chatInput,
    sendButton,
    totalCourses,
    courseTitles,
    newChatButton,
  };
  for (const [name, element] of Object.entries(elements)) {
    if (!element) {
      console.error(`Missing DOM element: ${name}`);
    } else {
      console.log(`Found DOM element: ${name}`);
    }
  }

  setupEventListeners();
  createNewSession();
  loadCourseStats();

  console.log('Chat application initialization complete');
=======
let chatMessages, chatInput, sendButton, totalCourses, courseTitles, newChatButton, themeToggle;

// Initialize
document.addEventListener('DOMContentLoaded', () => {
    console.log('DOM Content Loaded - Initializing chat application');
    console.log('API URL configured as:', API_URL);
    
    // Get DOM elements after page loads
    chatMessages = document.getElementById('chatMessages');
    chatInput = document.getElementById('chatInput');
    sendButton = document.getElementById('sendButton');
    totalCourses = document.getElementById('totalCourses');
    courseTitles = document.getElementById('courseTitles');
    newChatButton = document.getElementById('newChatButton');
    themeToggle = document.getElementById('themeToggle');
    
    // Verify all elements exist
    const elements = { chatMessages, chatInput, sendButton, totalCourses, courseTitles, newChatButton, themeToggle };
    for (const [name, element] of Object.entries(elements)) {
        if (!element) {
            console.error(`Missing DOM element: ${name}`);
        } else {
            console.log(`Found DOM element: ${name}`);
        }
    }
    
    setupEventListeners();
    initializeTheme();
    createNewSession();
    loadCourseStats();
    
    console.log('Chat application initialization complete');
>>>>>>> 0b6a7123
});

// Event Listeners
function setupEventListeners() {
<<<<<<< HEAD
  // Chat functionality
  sendButton.addEventListener('click', sendMessage);
  chatInput.addEventListener('keypress', e => {
    if (e.key === 'Enter') {
      sendMessage();
    }
  });

  // New chat button
  newChatButton.addEventListener('click', clearCurrentChat);

  // Suggested questions
  document.querySelectorAll('.suggested-item').forEach(button => {
    button.addEventListener('click', e => {
      const question = e.target.getAttribute('data-question');
      chatInput.value = question;
      sendMessage();
=======
    // Chat functionality
    sendButton.addEventListener('click', sendMessage);
    chatInput.addEventListener('keypress', (e) => {
        if (e.key === 'Enter') sendMessage();
    });
    
    // New chat button
    newChatButton.addEventListener('click', clearCurrentChat);

    // Theme toggle button
    themeToggle.addEventListener('click', toggleTheme);

    // Keyboard accessibility for theme toggle
    themeToggle.addEventListener('keydown', (e) => {
        if (e.key === 'Enter' || e.key === ' ') {
            e.preventDefault();
            toggleTheme();
        }
    });

    // Suggested questions
    document.querySelectorAll('.suggested-item').forEach(button => {
        button.addEventListener('click', (e) => {
            const question = e.target.getAttribute('data-question');
            chatInput.value = question;
            sendMessage();
        });
>>>>>>> 0b6a7123
    });
  });
}

// Chat Functions
async function sendMessage() {
  const query = chatInput.value.trim();
  if (!query) {
    return;
  }

  // Disable input
  chatInput.value = '';
  chatInput.disabled = true;
  sendButton.disabled = true;

  // Add user message
  addMessage(query, 'user');

  // Add loading message - create a unique container for it
  const loadingMessage = createLoadingMessage();
  chatMessages.appendChild(loadingMessage);
  chatMessages.scrollTop = chatMessages.scrollHeight;

  try {
    console.log('Making request to:', `${API_URL}/query`);
    console.log('Request payload:', { query, session_id: currentSessionId });

    const response = await fetch(`${API_URL}/query`, {
      method: 'POST',
      headers: {
        'Content-Type': 'application/json',
      },
      body: JSON.stringify({
        query: query,
        session_id: currentSessionId,
      }),
    });

    console.log('Response status:', response.status);
    console.log('Response ok:', response.ok);

    if (!response.ok) {
      const errorText = await response.text();
      console.error('API Error Response:', errorText);
      throw new Error(`API Error (${response.status}): ${errorText}`);
    }

    const data = await response.json();
    console.log('Response data:', data);

    // Update session ID if new
    if (!currentSessionId) {
      currentSessionId = data.session_id;
    }

    // Replace loading message with response
    loadingMessage.remove();
    addMessage(data.answer, 'assistant', data.sources);
  } catch (error) {
    console.error('Request failed:', error);

    // Replace loading message with error
    loadingMessage.remove();

    let errorMessage = `Error: ${error.message}`;

    // Provide more specific error messages based on error type
    if (
      error.name === 'TypeError' &&
      error.message.includes('Failed to fetch')
    ) {
      errorMessage =
        'Connection Error: Cannot connect to the server. Please ensure the server is running on http://localhost:8000 and try refreshing the page.';
    } else if (error.name === 'NetworkError') {
      errorMessage =
        'Network Error: Please check your internet connection and server status.';
    } else if (error.message.includes('API Error')) {
      errorMessage = error.message; // Already formatted above
    }

    addMessage(errorMessage, 'assistant');
  } finally {
    chatInput.disabled = false;
    sendButton.disabled = false;
    chatInput.focus();
  }
}

function createLoadingMessage() {
  const messageDiv = document.createElement('div');
  messageDiv.className = 'message assistant';
  messageDiv.innerHTML = `
        <div class="message-content">
            <div class="loading">
                <span></span>
                <span></span>
                <span></span>
            </div>
        </div>
    `;
  return messageDiv;
}

function addMessage(content, type, sources = null, isWelcome = false) {
  const messageId = Date.now();
  const messageDiv = document.createElement('div');
  messageDiv.className = `message ${type}${isWelcome ? ' welcome-message' : ''}`;
  messageDiv.id = `message-${messageId}`;

  // Convert markdown to HTML for assistant messages
  const displayContent =
    type === 'assistant' ? marked.parse(content) : escapeHtml(content);

  let html = `<div class="message-content">${displayContent}</div>`;

  if (sources && sources.length > 0) {
    // Handle both old string format and new object format for backward compatibility
    const sourceLinks = sources
      .map(source => {
        if (typeof source === 'string') {
          // Legacy string format
          return escapeHtml(source);
        } else if (source && typeof source === 'object' && source.link) {
          // New format with link
          return `<a href="${escapeHtml(source.link)}" target="_blank" rel="noopener noreferrer">${escapeHtml(source.text)}</a>`;
        } else if (source && typeof source === 'object' && source.text) {
          // New format without link
          return escapeHtml(source.text);
        } else {
          // Fallback for unexpected format
          return escapeHtml(String(source));
        }
      })
      .join(', ');

    html += `
            <details class="sources-collapsible">
                <summary class="sources-header">Sources</summary>
                <div class="sources-content">${sourceLinks}</div>
            </details>
        `;
  }

  messageDiv.innerHTML = html;
  chatMessages.appendChild(messageDiv);
  chatMessages.scrollTop = chatMessages.scrollHeight;

  return messageId;
}

// Helper function to escape HTML for user messages
function escapeHtml(text) {
  const div = document.createElement('div');
  div.textContent = text;
  return div.innerHTML;
}

// Removed removeMessage function - no longer needed since we handle loading differently

async function createNewSession() {
  currentSessionId = null;
  chatMessages.innerHTML = '';
  addMessage(
    'Welcome to the Course Materials Assistant! I can help you with questions about courses, lessons and specific content. What would you like to know?',
    'assistant',
    null,
    true
  );
}

async function clearCurrentChat() {
  // Clear backend session if one exists
  if (currentSessionId) {
    try {
      await fetch(`${API_URL}/clear-session`, {
        method: 'POST',
        headers: {
          'Content-Type': 'application/json',
        },
        body: JSON.stringify({
          session_id: currentSessionId,
        }),
      });
    } catch (error) {
      console.error('Error clearing backend session:', error);
      // Continue with frontend cleanup even if backend fails
    }
  }

  // Clear frontend state and UI
  createNewSession();

  // Focus input for new conversation
  if (chatInput) {
    chatInput.focus();
  }
}

// Load course statistics
async function loadCourseStats() {
  try {
    console.log('Loading course stats from:', `${API_URL}/courses`);
    const response = await fetch(`${API_URL}/courses`);
    console.log('Course stats response status:', response.status);

    if (!response.ok) {
      const errorText = await response.text();
      console.error('Course stats error:', errorText);
      throw new Error(
        `Failed to load course stats (${response.status}): ${errorText}`
      );
    }

    const data = await response.json();
    console.log('Course data received:', data);

    // Update stats in UI
    if (totalCourses) {
      totalCourses.textContent = data.total_courses;
    }

    // Update course titles
    if (courseTitles) {
      if (data.course_titles && data.course_titles.length > 0) {
        courseTitles.innerHTML = data.course_titles
          .map(title => `<div class="course-title-item">${title}</div>`)
          .join('');
      } else {
        courseTitles.innerHTML =
          '<span class="no-courses">No courses available</span>';
      }
    }
  } catch (error) {
    console.error('Error loading course stats:', error);
    // Set default values on error
    if (totalCourses) {
      totalCourses.textContent = '0';
    }
    if (courseTitles) {
      courseTitles.innerHTML =
        '<span class="error">Failed to load courses</span>';
    }
<<<<<<< HEAD
  }
=======
}

// Theme Management Functions
function initializeTheme() {
    // Check for saved theme preference or default to 'dark'
    const savedTheme = localStorage.getItem('theme') || 'dark';
    setTheme(savedTheme);
    console.log('Theme initialized:', savedTheme);
}

function toggleTheme() {
    const currentTheme = document.documentElement.getAttribute('data-theme') || 'dark';
    const newTheme = currentTheme === 'dark' ? 'light' : 'dark';
    setTheme(newTheme);
    console.log('Theme toggled from', currentTheme, 'to', newTheme);
}

function setTheme(theme) {
    // Apply theme to document
    document.documentElement.setAttribute('data-theme', theme);

    // Save preference
    localStorage.setItem('theme', theme);

    // Update button aria-label for accessibility
    if (themeToggle) {
        const label = theme === 'light' ? 'Switch to dark theme' : 'Switch to light theme';
        themeToggle.setAttribute('aria-label', label);
    }

    console.log('Theme set to:', theme);
>>>>>>> 0b6a7123
}<|MERGE_RESOLUTION|>--- conflicted
+++ resolved
@@ -5,13 +5,13 @@
 let currentSessionId = null;
 
 // DOM elements
-<<<<<<< HEAD
 let chatMessages,
   chatInput,
   sendButton,
   totalCourses,
   courseTitles,
-  newChatButton;
+  newChatButton,
+  themeToggle;
 
 // Initialize
 document.addEventListener('DOMContentLoaded', () => {
@@ -25,6 +25,7 @@
   totalCourses = document.getElementById('totalCourses');
   courseTitles = document.getElementById('courseTitles');
   newChatButton = document.getElementById('newChatButton');
+  themeToggle = document.getElementById('themeToggle');
 
   // Verify all elements exist
   const elements = {
@@ -34,6 +35,7 @@
     totalCourses,
     courseTitles,
     newChatButton,
+    themeToggle,
   };
   for (const [name, element] of Object.entries(elements)) {
     if (!element) {
@@ -44,49 +46,15 @@
   }
 
   setupEventListeners();
+  initializeTheme();
   createNewSession();
   loadCourseStats();
 
   console.log('Chat application initialization complete');
-=======
-let chatMessages, chatInput, sendButton, totalCourses, courseTitles, newChatButton, themeToggle;
-
-// Initialize
-document.addEventListener('DOMContentLoaded', () => {
-    console.log('DOM Content Loaded - Initializing chat application');
-    console.log('API URL configured as:', API_URL);
-    
-    // Get DOM elements after page loads
-    chatMessages = document.getElementById('chatMessages');
-    chatInput = document.getElementById('chatInput');
-    sendButton = document.getElementById('sendButton');
-    totalCourses = document.getElementById('totalCourses');
-    courseTitles = document.getElementById('courseTitles');
-    newChatButton = document.getElementById('newChatButton');
-    themeToggle = document.getElementById('themeToggle');
-    
-    // Verify all elements exist
-    const elements = { chatMessages, chatInput, sendButton, totalCourses, courseTitles, newChatButton, themeToggle };
-    for (const [name, element] of Object.entries(elements)) {
-        if (!element) {
-            console.error(`Missing DOM element: ${name}`);
-        } else {
-            console.log(`Found DOM element: ${name}`);
-        }
-    }
-    
-    setupEventListeners();
-    initializeTheme();
-    createNewSession();
-    loadCourseStats();
-    
-    console.log('Chat application initialization complete');
->>>>>>> 0b6a7123
 });
 
 // Event Listeners
 function setupEventListeners() {
-<<<<<<< HEAD
   // Chat functionality
   sendButton.addEventListener('click', sendMessage);
   chatInput.addEventListener('keypress', e => {
@@ -97,6 +65,17 @@
 
   // New chat button
   newChatButton.addEventListener('click', clearCurrentChat);
+
+  // Theme toggle button
+  themeToggle.addEventListener('click', toggleTheme);
+
+  // Keyboard accessibility for theme toggle
+  themeToggle.addEventListener('keydown', e => {
+    if (e.key === 'Enter' || e.key === ' ') {
+      e.preventDefault();
+      toggleTheme();
+    }
+  });
 
   // Suggested questions
   document.querySelectorAll('.suggested-item').forEach(button => {
@@ -104,35 +83,6 @@
       const question = e.target.getAttribute('data-question');
       chatInput.value = question;
       sendMessage();
-=======
-    // Chat functionality
-    sendButton.addEventListener('click', sendMessage);
-    chatInput.addEventListener('keypress', (e) => {
-        if (e.key === 'Enter') sendMessage();
-    });
-    
-    // New chat button
-    newChatButton.addEventListener('click', clearCurrentChat);
-
-    // Theme toggle button
-    themeToggle.addEventListener('click', toggleTheme);
-
-    // Keyboard accessibility for theme toggle
-    themeToggle.addEventListener('keydown', (e) => {
-        if (e.key === 'Enter' || e.key === ' ') {
-            e.preventDefault();
-            toggleTheme();
-        }
-    });
-
-    // Suggested questions
-    document.querySelectorAll('.suggested-item').forEach(button => {
-        button.addEventListener('click', (e) => {
-            const question = e.target.getAttribute('data-question');
-            chatInput.value = question;
-            sendMessage();
-        });
->>>>>>> 0b6a7123
     });
   });
 }
@@ -376,39 +326,36 @@
       courseTitles.innerHTML =
         '<span class="error">Failed to load courses</span>';
     }
-<<<<<<< HEAD
-  }
-=======
+  }
 }
 
 // Theme Management Functions
 function initializeTheme() {
-    // Check for saved theme preference or default to 'dark'
-    const savedTheme = localStorage.getItem('theme') || 'dark';
-    setTheme(savedTheme);
-    console.log('Theme initialized:', savedTheme);
+  // Check for saved theme preference or default to 'dark'
+  const savedTheme = localStorage.getItem('theme') || 'dark';
+  setTheme(savedTheme);
+  console.log('Theme initialized:', savedTheme);
 }
 
 function toggleTheme() {
-    const currentTheme = document.documentElement.getAttribute('data-theme') || 'dark';
-    const newTheme = currentTheme === 'dark' ? 'light' : 'dark';
-    setTheme(newTheme);
-    console.log('Theme toggled from', currentTheme, 'to', newTheme);
+  const currentTheme = document.documentElement.getAttribute('data-theme') || 'dark';
+  const newTheme = currentTheme === 'dark' ? 'light' : 'dark';
+  setTheme(newTheme);
+  console.log('Theme toggled from', currentTheme, 'to', newTheme);
 }
 
 function setTheme(theme) {
-    // Apply theme to document
-    document.documentElement.setAttribute('data-theme', theme);
-
-    // Save preference
-    localStorage.setItem('theme', theme);
-
-    // Update button aria-label for accessibility
-    if (themeToggle) {
-        const label = theme === 'light' ? 'Switch to dark theme' : 'Switch to light theme';
-        themeToggle.setAttribute('aria-label', label);
-    }
-
-    console.log('Theme set to:', theme);
->>>>>>> 0b6a7123
+  // Apply theme to document
+  document.documentElement.setAttribute('data-theme', theme);
+
+  // Save preference
+  localStorage.setItem('theme', theme);
+
+  // Update button aria-label for accessibility
+  if (themeToggle) {
+    const label = theme === 'light' ? 'Switch to dark theme' : 'Switch to light theme';
+    themeToggle.setAttribute('aria-label', label);
+  }
+
+  console.log('Theme set to:', theme);
 }