<!doctype html>
<html lang="en">
  <head>
    <meta charset="UTF-8" />
    <meta name="viewport" content="width=device-width, initial-scale=1.0" />
    <meta
      http-equiv="Cache-Control"
      content="no-cache, no-store, must-revalidate"
    />
    <meta http-equiv="Pragma" content="no-cache" />
    <meta http-equiv="Expires" content="0" />
    <title>Course Materials Assistant</title>
    <link rel="stylesheet" href="style.css?v=9" />
  </head>
  <body>
    <div class="container">
<<<<<<< HEAD
      <header>
        <h1>Course Materials Assistant</h1>
        <p class="subtitle">
          Ask questions about courses, instructors, and content
        </p>
      </header>
=======
        <header>
            <div class="header-content">
                <div class="header-text">
                    <h1>Course Materials Assistant</h1>
                    <p class="subtitle">Ask questions about courses, instructors, and content</p>
                </div>
                <button id="themeToggle" class="theme-toggle" aria-label="Toggle theme">
                    <span class="theme-icon sun-icon">☀️</span>
                    <span class="theme-icon moon-icon">🌙</span>
                </button>
            </div>
        </header>
>>>>>>> 0b6a7123

      <div class="main-content">
        <!-- Left Sidebar -->
        <aside class="sidebar">
          <!-- New Chat Button -->
          <div class="sidebar-section">
            <button class="new-chat-button" id="newChatButton">
              + NEW CHAT
            </button>
          </div>

          <!-- Course Stats -->
          <div class="sidebar-section">
            <details class="stats-collapsible">
              <summary class="stats-header">Courses</summary>
              <div class="course-stats" id="courseStats">
                <div class="stat-item">
                  <span class="stat-label">Number of courses:</span>
                  <span class="stat-value" id="totalCourses">-</span>
                </div>
                <div class="stat-item">
                  <div class="course-titles" id="courseTitles">
                    <span class="loading">Loading...</span>
                  </div>
                </div>
              </div>
            </details>
          </div>

          <!-- Suggested Questions -->
          <div class="sidebar-section">
            <details class="suggested-collapsible">
              <summary class="suggested-header">Try asking:</summary>
              <div class="suggested-items">
                <button
                  class="suggested-item"
                  data-question='What is the outline of the "MCP: Build Rich-Context AI Apps with Anthropic" course?'
                >
                  Outline of a course
                </button>
                <button
                  class="suggested-item"
                  data-question="Are there any courses that include a Chatbot implementation?"
                >
                  Courses about Chatbot
                </button>
                <button
                  class="suggested-item"
                  data-question="Are there any courses that explain what RAG is?"
                >
                  Courses explaining RAG
                </button>
                <button
                  class="suggested-item"
                  data-question="What was covered in lesson 5 of the MCP course?"
                >
                  Details of a course's lesson
                </button>
              </div>
            </details>
          </div>
        </aside>

        <!-- Main Chat Area -->
        <main class="chat-main">
          <div class="chat-container">
            <div id="chatMessages" class="chat-messages"></div>
            <div class="chat-input-container">
              <input
                type="text"
                id="chatInput"
                placeholder="Ask about courses, lessons, or specific content..."
                autocomplete="off"
              />
              <button id="sendButton">
                <svg
                  width="20"
                  height="20"
                  viewBox="0 0 24 24"
                  fill="none"
                  stroke="currentColor"
                  stroke-width="2"
                  stroke-linecap="round"
                  stroke-linejoin="round"
                >
                  <line x1="22" y1="2" x2="11" y2="13"></line>
                  <polygon points="22 2 15 22 11 13 2 9 22 2"></polygon>
                </svg>
              </button>
            </div>
          </div>
        </main>
      </div>
    </div>

    <script src="https://cdn.jsdelivr.net/npm/marked/marked.min.js"></script>
    <script src="script.js?v=10"></script>
  </body>
</html><|MERGE_RESOLUTION|>--- conflicted
+++ resolved
@@ -14,27 +14,20 @@
   </head>
   <body>
     <div class="container">
-<<<<<<< HEAD
       <header>
-        <h1>Course Materials Assistant</h1>
-        <p class="subtitle">
-          Ask questions about courses, instructors, and content
-        </p>
+        <div class="header-content">
+          <div class="header-text">
+            <h1>Course Materials Assistant</h1>
+            <p class="subtitle">
+              Ask questions about courses, instructors, and content
+            </p>
+          </div>
+          <button id="themeToggle" class="theme-toggle" aria-label="Toggle theme">
+            <span class="theme-icon sun-icon">☀️</span>
+            <span class="theme-icon moon-icon">🌙</span>
+          </button>
+        </div>
       </header>
-=======
-        <header>
-            <div class="header-content">
-                <div class="header-text">
-                    <h1>Course Materials Assistant</h1>
-                    <p class="subtitle">Ask questions about courses, instructors, and content</p>
-                </div>
-                <button id="themeToggle" class="theme-toggle" aria-label="Toggle theme">
-                    <span class="theme-icon sun-icon">☀️</span>
-                    <span class="theme-icon moon-icon">🌙</span>
-                </button>
-            </div>
-        </header>
->>>>>>> 0b6a7123
 
       <div class="main-content">
         <!-- Left Sidebar -->
